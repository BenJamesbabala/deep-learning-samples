--- conflicted
+++ resolved
@@ -178,16 +178,7 @@
 
 
 def hinge_loss(X, y, theta):
-<<<<<<< HEAD
-    """Compute hinge loss and gradient.
-
-    Note: no mean (division by k) is computed here; most hinge loss formulae
-    don't include it, and since the loss is (at most) linear it doesn't get too
-    large.
-    """
-=======
     """Compute hinge loss and gradient."""
->>>>>>> 467dd744
     k, n = X.shape
     # margin is (k, 1)
     margin = y * X.dot(theta)
